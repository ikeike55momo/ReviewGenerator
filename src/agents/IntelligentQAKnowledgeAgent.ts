/**
 * @file IntelligentQAKnowledgeAgent.ts
 * @description 知的QAナレッジ管理エージェント
 * QAナレッジから共通パターンを抽出し、汎用的な禁止事項を生成
 * いたちごっこを回避し、共通禁止事項を効果的に管理
 */
import { Agent } from '@mastra/core';
import { anthropic } from '@ai-sdk/anthropic';
import { CSVConfig } from '../types/csv';
import { GeneratedReview } from '../types/review';
import { EnhancedQAProhibitionController } from './EnhancedQAProhibitionController';
import type { EnhancedQAViolation, ProhibitionRule as EnhancedProhibitionRule } from './EnhancedQAProhibitionController';

/**
 * QAナレッジ分析結果の型定義
 */
interface QAAnalysisResult {
  commonPatterns: QAPattern[];
  prohibitionRules: ProhibitionRule[];
  preventiveGuidance: string;
}

/**
 * QAパターンの型定義
 */
interface QAPattern {
  patternType: '表現パターン' | '内容パターン' | '構造パターン';
  description: string;
  frequency: '高' | '中' | '低';
  examples: string[];
  rootCause: string;
}

/**
 * 禁止ルールの型定義
 */
interface ProhibitionRule {
  ruleType: '汎用ルール' | '特定ルール';
  rule: string;
  reasoning: string;
  scope: string;
  preventionLevel: '高' | '中' | '低';
}

/**
 * 品質チェック結果の型定義
 */
interface QualityCheckResult {
  passed: boolean;
  violations: QualityViolation[];
  recommendations: string[];
  preventiveGuidance: string;
}

/**
 * 品質違反の型定義
 */
interface QualityViolation {
  type: string;
  description: string;
  severity: '高' | '中' | '低';
  relatedQA?: string;
}

/**
 * 🧠 知的QAナレッジマネージャー
 * QAナレッジから共通パターンを抽出し、汎用的な禁止事項を生成
 */
export class IntelligentQAKnowledgeAgent extends Agent {
  private knowledgeBase: any[] = [];
  private commonPatterns: QAPattern[] = [];
  private learningHistory: any[] = [];
  private enhancedProhibitionController: EnhancedQAProhibitionController;

  constructor() {
    super({
      name: 'Intelligent QA Knowledge Agent',
      instructions: `
        あなたはQAナレッジを分析し、共通的な品質問題を特定する専門エージェントです。
        
        主な責務:
        1. QAナレッジから共通パターンを抽出
        2. 汎用的な禁止ルールを生成
        3. 新しい問題への予防的対応
        4. いたちごっこを回避する根本的解決
        
        分析時は以下の観点を重視してください:
        - パターンの根本原因を特定
        - 予防効果の高いルールを優先
        - 汎用性と具体性のバランス
        - 実装可能性を考慮
      `,
      model: anthropic('claude-3-5-sonnet-20241022')
    });
    
    // 強化されたQA禁止事項制御システムを初期化
    this.enhancedProhibitionController = new EnhancedQAProhibitionController();
  }

  /**
   * 🔍 QAナレッジから共通パターンを抽出
   */
  async analyzeQAKnowledge(qaKnowledge: any[]): Promise<QAAnalysisResult> {
    console.log('🧠 QAナレッジ分析開始...', { qaCount: qaKnowledge.length });
    
    try {
      // AI分析でパターン抽出
      const analysisPrompt = `
以下のQAナレッジを分析し、共通する問題パターンを特定してください：

QAナレッジ（最新20件）:
${qaKnowledge.slice(-20).map((qa, i) => `
Q${i+1}: ${qa.question}
A${i+1}: ${qa.answer}
カテゴリ: ${qa.category}
優先度: ${qa.priority}
改善前: ${qa.example_before || 'なし'}
改善後: ${qa.example_after || 'なし'}
`).join('\n')}

【重要】以下の厳密なJSON形式でのみ回答してください。説明文は一切含めず、JSONのみを出力してください：

{
  "commonPatterns": [
    {
      "patternType": "表現パターン",
      "description": "パターンの説明",
      "frequency": "高",
      "examples": ["例1", "例2", "例3"],
      "rootCause": "根本原因"
    }
  ],
  "prohibitionRules": [
    {
      "ruleType": "汎用ルール",
      "rule": "ルールの内容",
      "reasoning": "なぜこのルールが必要か",
      "scope": "適用範囲",
      "preventionLevel": "高"
    }
  ],
  "preventiveGuidance": "今後の問題を予防するための汎用的な指針"
}

注意：
- 必ずJSONのみを出力してください
- 説明文や前置きは不要です
- 文字列内の改行は\\nでエスケープしてください
- 日本語文字列は適切にエスケープしてください
`;

      const analysisResult = await this.generate(analysisPrompt);
      const analysis = this.parseAnalysisResult(analysisResult.text || analysisResult.toString());
      
      // 学習履歴に記録
      this.learningHistory.push({
        timestamp: new Date().toISOString(),
        analysisCount: qaKnowledge.length,
        patternsFound: analysis.commonPatterns.length,
        rulesGenerated: analysis.prohibitionRules.length
      });

      console.log('✅ QAナレッジ分析完了:', {
        共通パターン: analysis.commonPatterns.length,
        禁止ルール: analysis.prohibitionRules.length,
        予防指針: analysis.preventiveGuidance ? '生成済み' : '未生成'
      });

      return analysis;
    } catch (error) {
      console.error('❌ QAナレッジ分析エラー:', error);
      return {
        commonPatterns: [],
        prohibitionRules: [],
        preventiveGuidance: 'QAナレッジ分析中にエラーが発生しました。'
      };
    }
  }

  /**
   * 🛡️ リアルタイム品質チェック（QAナレッジベース）
   * 強化されたQA禁止事項制御システムを統合
   */
  async performQABasedQualityCheck(
    reviewText: string,
    qaKnowledge: any[]
  ): Promise<QualityCheckResult> {
    try {
      // 1. 強化された違反検出システム
      const enhancedViolations = await this.enhancedProhibitionController.detectViolations(reviewText, qaKnowledge);
      
      // 2. 従来の直接違反チェック
      const directViolations = this.checkDirectViolations(reviewText, qaKnowledge);
      
      // 3. AI駆動の品質判定
      const aiJudgement = await this.performAIQualityJudgement(reviewText, qaKnowledge);
      
      // 4. パターンベースの予防的チェック
      const patternViolations = this.checkPatternViolations(reviewText);
      
      // 5. 強化された違反を従来形式に変換
      const convertedEnhancedViolations = enhancedViolations.map(violation => ({
        type: violation.type,
        description: `${violation.description} (信頼度: ${Math.round(violation.confidence * 100)}%)`,
        severity: violation.severity,
        relatedQA: violation.relatedQA
      }));
      
      const allViolations = [...convertedEnhancedViolations, ...directViolations, ...patternViolations, ...aiJudgement.violations];
      
      console.log('🛡️ 強化されたQA品質チェック完了:', {
        強化された違反: enhancedViolations.length,
        直接違反: directViolations.length,
        パターン違反: patternViolations.length,
        AI判定違反: aiJudgement.violations?.length || 0,
        総違反数: allViolations.length
      });
      
      return {
        passed: allViolations.length === 0,
        violations: allViolations,
        recommendations: this.generateRecommendations(allViolations, qaKnowledge),
        preventiveGuidance: aiJudgement.preventiveGuidance
      };
    } catch (error) {
      console.error('❌ QAベース品質チェックエラー:', error);
      return {
        passed: false,
        violations: [{
          type: 'システムエラー',
          description: '品質チェック中にエラーが発生しました',
          severity: '高'
        }],
        recommendations: ['システム管理者に連絡してください'],
        preventiveGuidance: 'システムの安定性を確認してください'
      };
    }
  }

  /**
   * 🔧 強化されたQA禁止事項制御システムの初期化
   */
  async initializeEnhancedProhibitionSystem(qaKnowledge: any[]): Promise<void> {
    try {
      console.log('🔧 強化されたQA禁止事項制御システム初期化開始...');
      
      // 禁止ルールの動的生成
      const prohibitionRules = this.enhancedProhibitionController.generateProhibitionRules(qaKnowledge);
      
      // 階層的ルール管理
      const hierarchicalRules = this.enhancedProhibitionController.createHierarchicalRules(qaKnowledge);
      
      console.log('✅ 強化されたQA禁止事項制御システム初期化完了:', {
        総ルール数: prohibitionRules.length,
        階層別ルール: {
          致命的: hierarchicalRules.critical.length,
          高: hierarchicalRules.high.length,
          中: hierarchicalRules.medium.length,
          低: hierarchicalRules.low.length
        }
      });
    } catch (error) {
      console.error('❌ 強化されたQA禁止事項制御システム初期化エラー:', error);
    }
  }

  /**
   * 📊 強化されたQA禁止事項制御システムの統計取得
   */
  getEnhancedProhibitionStatistics(): any {
    return this.enhancedProhibitionController.getStatistics();
  }

  /**
   * 🤖 AI駆動の品質判定
   */
  private async performAIQualityJudgement(reviewText: string, qaKnowledge: any[]) {
    try {
      const judgementPrompt = `
以下のレビュー文を、QAナレッジベースに基づいて品質判定してください：

レビュー文:
"${reviewText}"

参考QAナレッジ（重要度高）:
${qaKnowledge
  .filter(qa => qa.priority === 'Critical' || qa.priority === 'High')
  .slice(0, 10)
  .map((qa, i) => `
Q: ${qa.question}
A: ${qa.answer}
避けるべき例: ${qa.example_before || 'なし'}
`).join('\n')}

【重要】以下の厳密なJSON形式でのみ回答してください。説明文は一切含めず、JSONのみを出力してください：

{
  "overallQuality": "適切",
  "violations": [
    {
      "type": "違反タイプ",
      "description": "具体的な問題",
      "severity": "高",
      "relatedQA": "関連するQA番号"
    }
  ],
  "preventiveGuidance": "今後同様の問題を避けるための指針",
  "confidenceLevel": 0.85
}

注意：
- 必ずJSONのみを出力してください
- 説明文や前置きは不要です
- 文字列内の改行は\\nでエスケープしてください
- 日本語文字列は適切にエスケープしてください
`;

      const judgement = await this.generate(judgementPrompt);
      return this.parseJudgementResult(judgement.text || judgement.toString());
    } catch (error) {
      console.error('❌ AI品質判定エラー:', error);
      return {
        violations: [],
        preventiveGuidance: 'AI判定中にエラーが発生しました'
      };
    }
  }

  /**
   * 📚 動的QAナレッジ更新提案
   */
  async proposeQAUpdates(
    newIssues: any[],
    existingQAKnowledge: any[]
  ): Promise<{
    newQAEntries: any[];
    updateSuggestions: any[];
    consolidationOpportunities: any[];
  }> {
    console.log('📚 QAナレッジ更新提案生成中...');
    
    try {
      const updatePrompt = `
新しく発見された品質問題に基づいて、QAナレッジの更新を提案してください：

新しい品質問題:
${newIssues.map((issue, i) => `
問題${i+1}: ${issue.description}
発生頻度: ${issue.frequency}
影響度: ${issue.impact}
具体例: ${issue.example}
`).join('\n')}

既存QAナレッジ数: ${existingQAKnowledge.length}件

【重要】以下の厳密なJSON形式でのみ回答してください。説明文は一切含めず、JSONのみを出力してください：

{
  "newQAEntries": [
    {
      "question": "新しいQ",
      "answer": "新しいA", 
      "category": "カテゴリ",
      "priority": "High",
      "example_situation": "発生状況",
      "example_before": "問題のある例",
      "example_after": "改善された例"
    }
  ],
  "updateSuggestions": [
    {
      "targetQA": "更新対象のQA",
      "updateType": "拡張",
      "newContent": "更新内容",
      "reason": "更新理由"
    }
  ],
  "consolidationOpportunities": [
    {
      "qaIds": ["統合対象のQA ID"],
      "consolidatedQA": "統合後のQA",
      "benefit": "統合による利益"
    }
  ]
}

注意：
- 必ずJSONのみを出力してください
- 説明文や前置きは不要です
- 文字列内の改行は\\nでエスケープしてください
- 日本語文字列は適切にエスケープしてください
`;

      const updateProposal = await this.generate(updatePrompt);
      const proposal = this.parseUpdateProposal(updateProposal.text || updateProposal.toString());
      
      console.log('✅ QAナレッジ更新提案完了:', {
        新規エントリ: proposal.newQAEntries.length,
        更新提案: proposal.updateSuggestions.length,
        統合機会: proposal.consolidationOpportunities.length
      });

      return proposal;
    } catch (error) {
      console.error('❌ QAナレッジ更新提案エラー:', error);
      return {
        newQAEntries: [],
        updateSuggestions: [],
        consolidationOpportunities: []
      };
    }
  }

  /**
   * 直接的な違反チェック
   */
  private checkDirectViolations(reviewText: string, qaKnowledge: any[]): QualityViolation[] {
    const violations: QualityViolation[] = [];
    
    for (const qa of qaKnowledge) {
      if (qa.example_before && reviewText.includes(qa.example_before)) {
        violations.push({
          type: 'QAナレッジ違反',
          description: `${qa.question}: ${qa.example_before}を使用`,
          severity: qa.priority === 'Critical' ? '高' : qa.priority === 'High' ? '中' : '低',
          relatedQA: qa.question
        });
      }
    }
    
    return violations;
  }

  /**
   * パターンベースの違反チェック
   */
  private checkPatternViolations(reviewText: string): QualityViolation[] {
    const violations: QualityViolation[] = [];
    
    // 共通パターンに基づくチェック
    for (const pattern of this.commonPatterns) {
      for (const example of pattern.examples) {
        if (reviewText.includes(example)) {
          violations.push({
            type: `${pattern.patternType}違反`,
            description: `${pattern.description}: ${example}を検出`,
            severity: pattern.frequency === '高' ? '高' : '中'
          });
        }
      }
    }
    
    return violations;
  }

  /**
   * 推奨事項生成
   */
  private generateRecommendations(violations: QualityViolation[], qaKnowledge: any[]): string[] {
    const recommendations: string[] = [];
    
    for (const violation of violations) {
      if (violation.relatedQA) {
        const relatedQA = qaKnowledge.find(qa => qa.question === violation.relatedQA);
        if (relatedQA && relatedQA.answer) {
          recommendations.push(relatedQA.answer);
        }
      }
    }
    
    // 汎用的な推奨事項
    if (violations.length > 0) {
      recommendations.push('より具体的で自然な表現を使用してください');
      recommendations.push('読み手の立場に立った内容を心がけてください');
    }
    
    return Array.from(new Set(recommendations)); // 重複除去
  }

  /**
   * 分析結果のパース（強化版）
   */
  private parseAnalysisResult(result: string): QAAnalysisResult {
    try {
<<<<<<< HEAD
      // より強力なクリーニング処理
      let cleanedResult = this.advancedJsonCleaning(result);
      
=======
      // 1. 基本的なクリーニング
      let cleanedResult = this.cleanJSONString(result);
      
      // 2. 標準パース試行
>>>>>>> c65b7185
      const parsed = JSON.parse(cleanedResult);
      return {
        commonPatterns: parsed.commonPatterns || [],
        prohibitionRules: parsed.prohibitionRules || [],
        preventiveGuidance: parsed.preventiveGuidance || ''
      };
    } catch (error) {
      console.error('❌ 分析結果パースエラー:', error);
<<<<<<< HEAD
      console.error('🔍 パース失敗した文字列:', result.substring(0, 200) + '...');
=======
      console.log('🔍 パース失敗した文字列:', result.substring(0, 500) + (result.length > 500 ? '...' : ''));
      
      // 3. フォールバック処理
>>>>>>> c65b7185
      return {
        commonPatterns: [],
        prohibitionRules: [],
        preventiveGuidance: '分析結果の解析に失敗しました（AI応答が不完全な可能性があります）'
      };
    }
  }

  /**
   * 判定結果のパース（強化版）
   */
  private parseJudgementResult(result: string): any {
    try {
<<<<<<< HEAD
      // より強力なクリーニング処理
      let cleanedResult = this.advancedJsonCleaning(result);
      
      console.log('🔍 JSONパース前のクリーニング結果:', {
        originalLength: result.length,
        cleanedLength: cleanedResult.length,
        preview: cleanedResult.substring(0, 100) + '...'
      });

      return JSON.parse(cleanedResult);
    } catch (error) {
      console.error('❌ 判定結果パースエラー:', error);
      console.error('🔍 パース失敗した文字列:', result.substring(0, 200) + '...');
      
      // フォールバック: デフォルト値を返す
      return {
        violations: [],
        preventiveGuidance: '判定結果の解析に失敗しました。デフォルト値を使用します。',
        qualityScore: 0.8,
        passed: true
      };
=======
      // 1. 基本的なクリーニング
      let cleanedResult = this.cleanJSONString(result);
      
      // 2. 標準パース試行
      return JSON.parse(cleanedResult);
    } catch (error) {
      console.error('❌ 判定結果パースエラー:', error);
      console.log('🔍 パース失敗した文字列:', result.substring(0, 500) + (result.length > 500 ? '...' : ''));
      
      // 3. フォールバック: 部分的な情報を抽出
      try {
        const fallbackResult = this.extractPartialJSONInfo(result, 'judgement');
        console.log('🔧 フォールバック処理で部分情報を抽出しました');
        return fallbackResult;
      } catch (fallbackError) {
        console.error('❌ フォールバック処理も失敗:', fallbackError);
        return {
          violations: [],
          preventiveGuidance: '判定結果の解析に失敗しました（AI応答が不完全な可能性があります）'
        };
      }
>>>>>>> c65b7185
    }
  }

  /**
   * 更新提案のパース（強化版）
   */
  private parseUpdateProposal(result: string): any {
    try {
<<<<<<< HEAD
      // より強力なクリーニング処理
      let cleanedResult = this.advancedJsonCleaning(result);
      
      return JSON.parse(cleanedResult);
    } catch (error) {
      console.error('❌ 更新提案パースエラー:', error);
      console.error('🔍 パース失敗した文字列:', result.substring(0, 200) + '...');
      return {
        newQAEntries: [],
        updateSuggestions: [],
        consolidationOpportunities: []
=======
      // 1. 基本的なクリーニング
      let cleanedResult = this.cleanJSONString(result);
      
      // 2. 標準パース試行
      return JSON.parse(cleanedResult);
    } catch (error) {
      console.error('❌ 更新提案パースエラー:', error);
      console.log('🔍 パース失敗した文字列:', result.substring(0, 500) + (result.length > 500 ? '...' : ''));
      
      // 3. フォールバック: 部分的な情報を抽出
      try {
        const fallbackResult = this.extractPartialJSONInfo(result, 'update');
        console.log('🔧 フォールバック処理で部分情報を抽出しました');
        return fallbackResult;
      } catch (fallbackError) {
        console.error('❌ フォールバック処理も失敗:', fallbackError);
        return {
          newQAEntries: [],
          updateSuggestions: [],
          consolidationOpportunities: []
        };
      }
    }
  }

  /**
   * 🔧 JSONストリングのクリーニング
   */
  private cleanJSONString(jsonString: string): string {
    try {
      // 1. 前後の空白とコードブロック記号を除去
      let cleaned = jsonString.trim();
      cleaned = cleaned.replace(/^```json\s*/, '').replace(/```$/, '');
      cleaned = cleaned.replace(/^```\s*/, '').replace(/```$/, '');
      
      // 2. Unicode escape sequences の修正
      cleaned = cleaned.replace(/\\u([0-9a-fA-F]{4})/g, (match, hex) => {
        return String.fromCharCode(parseInt(hex, 16));
      });
      
      // 3. 不正な改行やタブの修正
      cleaned = cleaned.replace(/\n/g, ' ').replace(/\t/g, ' ');
      
      // 4. 重複したスペースを単一のスペースに
      cleaned = cleaned.replace(/\s+/g, ' ');
      
      // 5. プロパティ名のクォートが抜けている場合の修正
      cleaned = cleaned.replace(/(\w+):/g, '"$1":');
      
      // 6. 文字列値のクォート修正
      cleaned = cleaned.replace(/:\s*([^",\{\[\}\]]+)(?=\s*[,\}])/g, ': "$1"');
      
      // 7. 最後のカンマを削除
      cleaned = cleaned.replace(/,(\s*[\}\]])/g, '$1');
      
      return cleaned;
    } catch (error) {
      console.error('❌ JSONクリーニング中にエラー:', error);
      return jsonString;
    }
  }

  /**
   * 🔧 部分的なJSON情報を抽出
   */
  private extractPartialJSONInfo(partialJson: string, type: 'judgement' | 'update'): any {
    try {
      // 1. 基本的な情報を抽出するパターン
      const patterns = {
        overallQuality: /"overallQuality"\s*:\s*"([^"]+)"/,
        violations: /"violations"\s*:\s*\[(.*?)\]/s,
        preventiveGuidance: /"preventiveGuidance"\s*:\s*"([^"]*)/,
        newQAEntries: /"newQAEntries"\s*:\s*\[(.*?)\]/s,
        updateSuggestions: /"updateSuggestions"\s*:\s*\[(.*?)\]/s
>>>>>>> c65b7185
      };

      if (type === 'judgement') {
        // 判定結果の場合
        const result: any = {
          violations: [],
          preventiveGuidance: 'JSON解析中にエラーが発生しました'
        };

        // overallQuality を抽出
        const qualityMatch = partialJson.match(patterns.overallQuality);
        if (qualityMatch) {
          result.overallQuality = qualityMatch[1];
        }

        // preventiveGuidance を抽出
        const guidanceMatch = partialJson.match(patterns.preventiveGuidance);
        if (guidanceMatch) {
          result.preventiveGuidance = guidanceMatch[1];
        }

        // violations を簡単に抽出（完全でなくても部分的に）
        const violationsMatch = partialJson.match(patterns.violations);
        if (violationsMatch) {
          try {
            // 簡単なviolations解析
            const violationText = violationsMatch[1];
            if (violationText.includes('"type"')) {
              result.violations = [{
                type: '部分的検出',
                description: 'AI応答が不完全でしたが、何らかの違反が検出されています',
                severity: '低'
              }];
            }
          } catch (e) {
            // violations 解析失敗時はそのまま空配列
          }
        }

        return result;
      } else {
        // 更新提案の場合
        return {
          newQAEntries: [],
          updateSuggestions: [],
          consolidationOpportunities: []
        };
      }
    } catch (error) {
      console.error('❌ 部分JSON抽出エラー:', error);
      
      // 最終フォールバック
      if (type === 'judgement') {
        return {
          violations: [],
          preventiveGuidance: 'AI応答の解析に失敗しました'
        };
      } else {
        return {
          newQAEntries: [],
          updateSuggestions: [],
          consolidationOpportunities: []
        };
      }
    }
  }

  /**
   * 高度なJSONクリーニング処理
   */
  private advancedJsonCleaning(input: string): string {
    try {
      // 1. 基本的な制御文字除去
      let cleaned = input
        .replace(/[\x00-\x08\x0B\x0C\x0E-\x1F\x7F-\x9F]/g, '') // 制御文字を除去（改行・タブ以外）
        .trim();

      // 2. 日本語の説明文を除去（JSONの前後にある可能性）
      cleaned = cleaned.replace(/^[^{]*/, ''); // JSON開始前の文字を除去
      cleaned = cleaned.replace(/[^}]*$/, ''); // JSON終了後の文字を除去

      // 3. JSONの境界を正確に特定
      const jsonStart = cleaned.indexOf('{');
      const jsonEnd = cleaned.lastIndexOf('}');
      
      if (jsonStart === -1 || jsonEnd === -1 || jsonEnd <= jsonStart) {
        throw new Error('有効なJSONが見つかりません');
      }

      cleaned = cleaned.substring(jsonStart, jsonEnd + 1);

      // 4. 文字列内の改行・タブ・キャリッジリターンを適切にエスケープ
      cleaned = cleaned.replace(/"([^"\\]*(\\.[^"\\]*)*)"/g, (match, content) => {
        const escapedContent = content
          .replace(/\n/g, '\\n')
          .replace(/\r/g, '\\r')
          .replace(/\t/g, '\\t')
          .replace(/\\/g, '\\\\')
          .replace(/"/g, '\\"');
        return `"${escapedContent}"`;
      });

      // 5. 構文エラーの修正
      cleaned = cleaned
        .replace(/,\s*([}\]])/g, '$1') // 末尾カンマ除去
        .replace(/([}\]])\s*,/g, '$1') // 不正なカンマ除去
        .replace(/:\s*,/g, ': null,') // 空の値を null に置換
        .replace(/:\s*([}\]])/g, ': null$1'); // 値なしを null に置換

      // 6. 二重エスケープの修正
      cleaned = cleaned.replace(/\\\\\\/g, '\\\\');

      // 7. 最終検証：基本的なJSON構造チェック
      const openBraces = (cleaned.match(/{/g) || []).length;
      const closeBraces = (cleaned.match(/}/g) || []).length;
      const openBrackets = (cleaned.match(/\[/g) || []).length;
      const closeBrackets = (cleaned.match(/\]/g) || []).length;

      if (openBraces !== closeBraces || openBrackets !== closeBrackets) {
        console.warn('⚠️ JSON構造に不整合があります:', {
          openBraces,
          closeBraces,
          openBrackets,
          closeBrackets
        });
      }

      console.log('🔧 高度なJSONクリーニング完了:', {
        originalLength: input.length,
        cleanedLength: cleaned.length,
        structureValid: openBraces === closeBraces && openBrackets === closeBrackets
      });

      return cleaned;
    } catch (error) {
      console.error('❌ 高度なJSONクリーニングエラー:', error);
      throw error;
    }
  }
} <|MERGE_RESOLUTION|>--- conflicted
+++ resolved
@@ -118,35 +118,28 @@
 改善後: ${qa.example_after || 'なし'}
 `).join('\n')}
 
-【重要】以下の厳密なJSON形式でのみ回答してください。説明文は一切含めず、JSONのみを出力してください：
-
+以下のJSON形式で分析結果を出力してください：
 {
   "commonPatterns": [
     {
-      "patternType": "表現パターン",
+      "patternType": "表現パターン|内容パターン|構造パターン",
       "description": "パターンの説明",
-      "frequency": "高",
+      "frequency": "高|中|低",
       "examples": ["例1", "例2", "例3"],
       "rootCause": "根本原因"
     }
   ],
   "prohibitionRules": [
     {
-      "ruleType": "汎用ルール",
+      "ruleType": "汎用ルール|特定ルール",
       "rule": "ルールの内容",
       "reasoning": "なぜこのルールが必要か",
       "scope": "適用範囲",
-      "preventionLevel": "高"
+      "preventionLevel": "高|中|低"
     }
   ],
   "preventiveGuidance": "今後の問題を予防するための汎用的な指針"
 }
-
-注意：
-- 必ずJSONのみを出力してください
-- 説明文や前置きは不要です
-- 文字列内の改行は\\nでエスケープしてください
-- 日本語文字列は適切にエスケープしてください
 `;
 
       const analysisResult = await this.generate(analysisPrompt);
@@ -292,27 +285,20 @@
 避けるべき例: ${qa.example_before || 'なし'}
 `).join('\n')}
 
-【重要】以下の厳密なJSON形式でのみ回答してください。説明文は一切含めず、JSONのみを出力してください：
-
+以下のJSON形式で判定してください：
 {
-  "overallQuality": "適切",
+  "overallQuality": "適切|要注意|不適切",
   "violations": [
     {
       "type": "違反タイプ",
       "description": "具体的な問題",
-      "severity": "高",
+      "severity": "高|中|低",
       "relatedQA": "関連するQA番号"
     }
   ],
   "preventiveGuidance": "今後同様の問題を避けるための指針",
   "confidenceLevel": 0.85
 }
-
-注意：
-- 必ずJSONのみを出力してください
-- 説明文や前置きは不要です
-- 文字列内の改行は\\nでエスケープしてください
-- 日本語文字列は適切にエスケープしてください
 `;
 
       const judgement = await this.generate(judgementPrompt);
@@ -353,15 +339,14 @@
 
 既存QAナレッジ数: ${existingQAKnowledge.length}件
 
-【重要】以下の厳密なJSON形式でのみ回答してください。説明文は一切含めず、JSONのみを出力してください：
-
+以下のJSON形式で提案してください：
 {
   "newQAEntries": [
     {
       "question": "新しいQ",
       "answer": "新しいA", 
       "category": "カテゴリ",
-      "priority": "High",
+      "priority": "Critical|High|Medium|Low",
       "example_situation": "発生状況",
       "example_before": "問題のある例",
       "example_after": "改善された例"
@@ -370,7 +355,7 @@
   "updateSuggestions": [
     {
       "targetQA": "更新対象のQA",
-      "updateType": "拡張",
+      "updateType": "拡張|修正|統合",
       "newContent": "更新内容",
       "reason": "更新理由"
     }
@@ -383,12 +368,6 @@
     }
   ]
 }
-
-注意：
-- 必ずJSONのみを出力してください
-- 説明文や前置きは不要です
-- 文字列内の改行は\\nでエスケープしてください
-- 日本語文字列は適切にエスケープしてください
 `;
 
       const updateProposal = await this.generate(updatePrompt);
@@ -482,16 +461,10 @@
    */
   private parseAnalysisResult(result: string): QAAnalysisResult {
     try {
-<<<<<<< HEAD
-      // より強力なクリーニング処理
-      let cleanedResult = this.advancedJsonCleaning(result);
-      
-=======
       // 1. 基本的なクリーニング
       let cleanedResult = this.cleanJSONString(result);
       
       // 2. 標準パース試行
->>>>>>> c65b7185
       const parsed = JSON.parse(cleanedResult);
       return {
         commonPatterns: parsed.commonPatterns || [],
@@ -500,13 +473,9 @@
       };
     } catch (error) {
       console.error('❌ 分析結果パースエラー:', error);
-<<<<<<< HEAD
-      console.error('🔍 パース失敗した文字列:', result.substring(0, 200) + '...');
-=======
       console.log('🔍 パース失敗した文字列:', result.substring(0, 500) + (result.length > 500 ? '...' : ''));
       
       // 3. フォールバック処理
->>>>>>> c65b7185
       return {
         commonPatterns: [],
         prohibitionRules: [],
@@ -520,29 +489,6 @@
    */
   private parseJudgementResult(result: string): any {
     try {
-<<<<<<< HEAD
-      // より強力なクリーニング処理
-      let cleanedResult = this.advancedJsonCleaning(result);
-      
-      console.log('🔍 JSONパース前のクリーニング結果:', {
-        originalLength: result.length,
-        cleanedLength: cleanedResult.length,
-        preview: cleanedResult.substring(0, 100) + '...'
-      });
-
-      return JSON.parse(cleanedResult);
-    } catch (error) {
-      console.error('❌ 判定結果パースエラー:', error);
-      console.error('🔍 パース失敗した文字列:', result.substring(0, 200) + '...');
-      
-      // フォールバック: デフォルト値を返す
-      return {
-        violations: [],
-        preventiveGuidance: '判定結果の解析に失敗しました。デフォルト値を使用します。',
-        qualityScore: 0.8,
-        passed: true
-      };
-=======
       // 1. 基本的なクリーニング
       let cleanedResult = this.cleanJSONString(result);
       
@@ -564,7 +510,6 @@
           preventiveGuidance: '判定結果の解析に失敗しました（AI応答が不完全な可能性があります）'
         };
       }
->>>>>>> c65b7185
     }
   }
 
@@ -573,19 +518,6 @@
    */
   private parseUpdateProposal(result: string): any {
     try {
-<<<<<<< HEAD
-      // より強力なクリーニング処理
-      let cleanedResult = this.advancedJsonCleaning(result);
-      
-      return JSON.parse(cleanedResult);
-    } catch (error) {
-      console.error('❌ 更新提案パースエラー:', error);
-      console.error('🔍 パース失敗した文字列:', result.substring(0, 200) + '...');
-      return {
-        newQAEntries: [],
-        updateSuggestions: [],
-        consolidationOpportunities: []
-=======
       // 1. 基本的なクリーニング
       let cleanedResult = this.cleanJSONString(result);
       
@@ -660,7 +592,6 @@
         preventiveGuidance: /"preventiveGuidance"\s*:\s*"([^"]*)/,
         newQAEntries: /"newQAEntries"\s*:\s*\[(.*?)\]/s,
         updateSuggestions: /"updateSuggestions"\s*:\s*\[(.*?)\]/s
->>>>>>> c65b7185
       };
 
       if (type === 'judgement') {
@@ -727,77 +658,4 @@
       }
     }
   }
-
-  /**
-   * 高度なJSONクリーニング処理
-   */
-  private advancedJsonCleaning(input: string): string {
-    try {
-      // 1. 基本的な制御文字除去
-      let cleaned = input
-        .replace(/[\x00-\x08\x0B\x0C\x0E-\x1F\x7F-\x9F]/g, '') // 制御文字を除去（改行・タブ以外）
-        .trim();
-
-      // 2. 日本語の説明文を除去（JSONの前後にある可能性）
-      cleaned = cleaned.replace(/^[^{]*/, ''); // JSON開始前の文字を除去
-      cleaned = cleaned.replace(/[^}]*$/, ''); // JSON終了後の文字を除去
-
-      // 3. JSONの境界を正確に特定
-      const jsonStart = cleaned.indexOf('{');
-      const jsonEnd = cleaned.lastIndexOf('}');
-      
-      if (jsonStart === -1 || jsonEnd === -1 || jsonEnd <= jsonStart) {
-        throw new Error('有効なJSONが見つかりません');
-      }
-
-      cleaned = cleaned.substring(jsonStart, jsonEnd + 1);
-
-      // 4. 文字列内の改行・タブ・キャリッジリターンを適切にエスケープ
-      cleaned = cleaned.replace(/"([^"\\]*(\\.[^"\\]*)*)"/g, (match, content) => {
-        const escapedContent = content
-          .replace(/\n/g, '\\n')
-          .replace(/\r/g, '\\r')
-          .replace(/\t/g, '\\t')
-          .replace(/\\/g, '\\\\')
-          .replace(/"/g, '\\"');
-        return `"${escapedContent}"`;
-      });
-
-      // 5. 構文エラーの修正
-      cleaned = cleaned
-        .replace(/,\s*([}\]])/g, '$1') // 末尾カンマ除去
-        .replace(/([}\]])\s*,/g, '$1') // 不正なカンマ除去
-        .replace(/:\s*,/g, ': null,') // 空の値を null に置換
-        .replace(/:\s*([}\]])/g, ': null$1'); // 値なしを null に置換
-
-      // 6. 二重エスケープの修正
-      cleaned = cleaned.replace(/\\\\\\/g, '\\\\');
-
-      // 7. 最終検証：基本的なJSON構造チェック
-      const openBraces = (cleaned.match(/{/g) || []).length;
-      const closeBraces = (cleaned.match(/}/g) || []).length;
-      const openBrackets = (cleaned.match(/\[/g) || []).length;
-      const closeBrackets = (cleaned.match(/\]/g) || []).length;
-
-      if (openBraces !== closeBraces || openBrackets !== closeBrackets) {
-        console.warn('⚠️ JSON構造に不整合があります:', {
-          openBraces,
-          closeBraces,
-          openBrackets,
-          closeBrackets
-        });
-      }
-
-      console.log('🔧 高度なJSONクリーニング完了:', {
-        originalLength: input.length,
-        cleanedLength: cleaned.length,
-        structureValid: openBraces === closeBraces && openBrackets === closeBrackets
-      });
-
-      return cleaned;
-    } catch (error) {
-      console.error('❌ 高度なJSONクリーニングエラー:', error);
-      throw error;
-    }
-  }
 } 