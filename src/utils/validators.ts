/**
 * バリデーション関数集（Zodスキーマ統合版）
 * 
 * 概要:
 * - 入力データの検証とサニタイゼーション
 * - Zodスキーマを使用した型安全性の確保
 * - エラーハンドリングの統一
 * 
 * 主な機能:
 * - レビューリクエストのバリデーション
 * - CSV データのバリデーション
 * - API パラメータのバリデーション
 * - 統一されたZodスキーマの使用
 */

<<<<<<< HEAD
import { ReviewRequest, GenerationParameters, CSVConfig, UploadedFile, BatchGenerationRequest } from '../types/review';
import { CSVConfig as CSVDataConfig } from '../types/csv';
=======
import { 
  ReviewRequestSchema, 
  GenerationParametersSchema, 
  CSVFileConfigSchema, 
  UploadedFileSchema, 
  BatchGenerationRequestSchema,
  CSVConfigSchema,
  ValidationHelper,
  type ReviewRequest, 
  type GenerationParameters, 
  type CSVFileConfig, 
  type UploadedFile, 
  type BatchGenerationRequest 
} from '../schemas/validation';
import { CSVConfig as CSVDataConfig, BasicRule, HumanPattern, QAKnowledge, SuccessExample } from '../types/csv';
>>>>>>> ec094fb6

/**
 * バリデーション結果型
 */
export interface ValidationResult {
    isValid: boolean;
    errors: string[];
    warnings?: string[];
}

/**
 * 数値範囲バリデーション設定
 */
export interface NumberRange {
    min?: number;
    max?: number;
}

/**
 * 文字列長バリデーション設定
 */
export interface StringLengthRange {
    min?: number;
    max?: number;
}

/**
 * レビューリクエストのバリデーション（Zodスキーマ使用）
 */
export function validateReviewRequest(request: unknown): ValidationResult {
    const result = ValidationHelper.validate(ReviewRequestSchema, request);
    
    if (result.success) {
        // 追加のビジネスロジック検証
        const warnings: string[] = [];
        const data = result.data;
        
        // XSS 対策: HTMLタグの検出
        const htmlTagRegex = /<[^>]*>/g;
        const textFields = [data.word, data.recommend, data.business_type, data.vocabulary];
        textFields.forEach((field, index) => {
            if (field && htmlTagRegex.test(field)) {
                warnings.push(`フィールド ${index + 1} にHTMLコンテンツが検出されました。サニタイズされます。`);
            }
        });
        
        return {
            isValid: true,
            errors: [],
            warnings: warnings.length > 0 ? warnings : undefined
        };
    } else {
        return {
            isValid: false,
            errors: ValidationHelper.formatErrorMessages(result.issues),
        };
    }
}

/**
 * 生成パラメータのバリデーション（Zodスキーマ使用）
 */
export function validateGenerationParameters(params: unknown): ValidationResult {
    const result = ValidationHelper.validate(GenerationParametersSchema, params);
    
    if (result.success) {
        return {
            isValid: true,
            errors: [],
        };
    } else {
        return {
            isValid: false,
            errors: ValidationHelper.formatErrorMessages(result.issues),
        };
    }
}

/**
<<<<<<< HEAD
 * CSV 設定のバリデーション
=======
 * CSV データ設定のバリデーション（Zodスキーマ使用）
 */
export function validateCSVDataConfig(config: unknown): ValidationResult {
    const result = ValidationHelper.validate(CSVConfigSchema, config);
    
    if (result.success) {
        const warnings: string[] = [];
        const data = result.data;
        
        // 追加の警告チェック
        if (data.basicRules.length === 0) {
            warnings.push('基本ルールが空です');
        }
        if (data.humanPatterns.length === 0) {
            warnings.push('人間パターンが空です');
        }
        if (data.qaKnowledge.length === 0) {
            warnings.push('QA知識が空です');
        }
        if (data.successExamples.length === 0) {
            warnings.push('成功例が空です');
        }
        
        return {
            isValid: true,
            errors: [],
            warnings: warnings.length > 0 ? warnings : undefined
        };
    } else {
        return {
            isValid: false,
            errors: ValidationHelper.formatErrorMessages(result.issues),
        };
    }
}

/**
 * CSV 設定のバリデーション（Zodスキーマ使用）
>>>>>>> ec094fb6
 */
export function validateCSVFileConfig(config: unknown): ValidationResult {
    const result = ValidationHelper.validate(CSVFileConfigSchema, config);
    
    if (result.success) {
        const warnings: string[] = [];
        const data = result.data;
        
        // delimiter の追加検証
        if (data.delimiter && data.delimiter.length > 5) {
            warnings.push('区切り文字が異常に長いです。通常は "," や ";" などの単一文字を使用します');
        }
        
        return {
            isValid: true,
            errors: [],
            warnings: warnings.length > 0 ? warnings : undefined
        };
    } else {
        return {
            isValid: false,
            errors: ValidationHelper.formatErrorMessages(result.issues),
        };
    }
}

/**
 * アップロードファイルのバリデーション（Zodスキーマ使用）
 */
export function validateUploadedFile(file: unknown): ValidationResult {
    const result = ValidationHelper.validate(UploadedFileSchema, file);
    
    if (result.success) {
        const warnings: string[] = [];
        const data = result.data;
        
        // ファイルサイズの警告
        const maxSizeWarning = 10 * 1024 * 1024; // 10MB
        
        if (data.size > maxSizeWarning) {
            warnings.push(`ファイルサイズ (${formatFileSize(data.size)}) が大きく、パフォーマンスに影響する可能性があります`);
        }

        // ファイル拡張子の検証
        const extension = data.name.toLowerCase().split('.').pop();
        const validExtensions = ['csv', 'txt', 'tsv'];
        if (extension && !validExtensions.includes(extension)) {
            warnings.push(`ファイル拡張子 ".${extension}" は有効なCSVファイルではない可能性があります`);
        }
        
        return {
            isValid: true,
            errors: [],
            warnings: warnings.length > 0 ? warnings : undefined
        };
    } else {
        return {
            isValid: false,
            errors: ValidationHelper.formatErrorMessages(result.issues),
        };
    }
}

/**
 * バッチ生成リクエストのバリデーション（Zodスキーマ使用）
 */
export function validateBatchGenerationRequest(request: unknown): ValidationResult {
    const result = ValidationHelper.validate(BatchGenerationRequestSchema, request);
    
    if (result.success) {
        const warnings: string[] = [];
        const data = result.data;
        
        // 総生成数の警告
        const totalItems = data.batchSize * data.batchCount;
        if (totalItems > 10000) {
            warnings.push(`総生成数 (${totalItems}) が非常に多く、時間がかかる可能性があります`);
        }

        // カスタムプロンプトの警告
        if (data.customPrompt && data.customPrompt.length > 5000) {
            warnings.push('カスタムプロンプトが非常に長く、パフォーマンスに影響する可能性があります');
        }
        
        return {
            isValid: true,
            errors: [],
            warnings: warnings.length > 0 ? warnings : undefined
        };
    } else {
        return {
            isValid: false,
            errors: ValidationHelper.formatErrorMessages(result.issues),
        };
    }
}

/**
 * 文字列の長さバリデーション
 */
export function validateStringLength(value: string, range: StringLengthRange, fieldName: string): ValidationResult {
    const errors: string[] = [];

    if (range.min !== undefined && value.length < range.min) {
        errors.push(`${fieldName} must be at least ${range.min} characters`);
    }

    if (range.max !== undefined && value.length > range.max) {
        errors.push(`${fieldName} must not exceed ${range.max} characters`);
    }

    return {
        isValid: errors.length === 0,
        errors
    };
}

/**
 * 数値範囲バリデーション
 */
export function validateNumberRange(value: number, range: NumberRange, fieldName: string): ValidationResult {
    const errors: string[] = [];

    if (range.min !== undefined && value < range.min) {
        errors.push(`${fieldName} must be at least ${range.min}`);
    }

    if (range.max !== undefined && value > range.max) {
        errors.push(`${fieldName} must not exceed ${range.max}`);
    }

    return {
        isValid: errors.length === 0,
        errors
    };
}

/**
 * HTMLサニタイゼーション
 */
export function sanitizeHtml(input: string): string {
    return input
        .replace(/</g, '&lt;')
        .replace(/>/g, '&gt;')
        .replace(/"/g, '&quot;')
        .replace(/'/g, '&#x27;')
        .replace(/\//g, '&#x2F;');
}

/**
 * SQL インジェクション対策のための文字列エスケープ
 */
export function escapeSqlString(input: string): string {
    return input.replace(/'/g, "''").replace(/\\/g, '\\\\');
}

/**
 * ファイルサイズのフォーマット
 */
function formatFileSize(bytes: number): string {
    const units = ['B', 'KB', 'MB', 'GB'];
    let size = bytes;
    let unitIndex = 0;

    while (size >= 1024 && unitIndex < units.length - 1) {
        size /= 1024;
        unitIndex++;
    }

    return `${size.toFixed(1)} ${units[unitIndex]}`;
}

/**
 * 複数のバリデーション結果をマージ
 */
export function mergeValidationResults(...results: ValidationResult[]): ValidationResult {
    const allErrors: string[] = [];
    const allWarnings: string[] = [];

    results.forEach(result => {
        allErrors.push(...result.errors);
        if (result.warnings) {
            allWarnings.push(...result.warnings);
        }
    });

    return {
        isValid: allErrors.length === 0,
        errors: allErrors,
        warnings: allWarnings.length > 0 ? allWarnings : undefined
    };
}

/**
 * CSV データ設定のバリデーション（csv.ts型定義用）
 * 実際のCSVデータ構造（basicRules, humanPatterns, qaKnowledge, successExamples）をバリデーション
 */
export function validateCSVDataConfig(config: CSVDataConfig): ValidationResult {
    const errors: string[] = [];
    const warnings: string[] = [];

    try {
        // basicRules の検証
        if (!config.basicRules || !Array.isArray(config.basicRules)) {
            errors.push('basicRules must be an array');
        } else {
            if (config.basicRules.length === 0) {
                warnings.push('basicRules array is empty');
            }
            
            config.basicRules.forEach((rule, index) => {
                if (!rule.category || typeof rule.category !== 'string') {
                    errors.push(`basicRules[${index}]: category is required and must be a string`);
                }
                if (!rule.type || typeof rule.type !== 'string') {
                    errors.push(`basicRules[${index}]: type is required and must be a string`);
                }
                if (!rule.content || typeof rule.content !== 'string') {
                    errors.push(`basicRules[${index}]: content is required and must be a string`);
                }
            });
        }

        // humanPatterns の検証
        if (!config.humanPatterns || !Array.isArray(config.humanPatterns)) {
            errors.push('humanPatterns must be an array');
        } else {
            if (config.humanPatterns.length === 0) {
                warnings.push('humanPatterns array is empty');
            }
            
            config.humanPatterns.forEach((pattern, index) => {
                if (!pattern.age_group || typeof pattern.age_group !== 'string') {
                    errors.push(`humanPatterns[${index}]: age_group is required and must be a string`);
                }
                if (!pattern.personality_type || typeof pattern.personality_type !== 'string') {
                    errors.push(`humanPatterns[${index}]: personality_type is required and must be a string`);
                }
                if (!pattern.vocabulary || typeof pattern.vocabulary !== 'string') {
                    errors.push(`humanPatterns[${index}]: vocabulary is required and must be a string`);
                }
                if (!pattern.exclamation_marks || typeof pattern.exclamation_marks !== 'string') {
                    errors.push(`humanPatterns[${index}]: exclamation_marks is required and must be a string`);
                }
                if (!pattern.characteristics || typeof pattern.characteristics !== 'string') {
                    errors.push(`humanPatterns[${index}]: characteristics is required and must be a string`);
                }
                if (!pattern.example || typeof pattern.example !== 'string') {
                    errors.push(`humanPatterns[${index}]: example is required and must be a string`);
                }
            });
        }

        // qaKnowledge の検証
        if (!config.qaKnowledge || !Array.isArray(config.qaKnowledge)) {
            errors.push('qaKnowledge must be an array');
        } else {
            if (config.qaKnowledge.length === 0) {
                warnings.push('qaKnowledge array is empty');
            }
            
            config.qaKnowledge.forEach((qa, index) => {
                if (!qa.question || typeof qa.question !== 'string') {
                    errors.push(`qaKnowledge[${index}]: question is required and must be a string`);
                }
                if (!qa.answer || typeof qa.answer !== 'string') {
                    errors.push(`qaKnowledge[${index}]: answer is required and must be a string`);
                }
                if (!qa.category || typeof qa.category !== 'string') {
                    errors.push(`qaKnowledge[${index}]: category is required and must be a string`);
                }
                if (!qa.priority || typeof qa.priority !== 'string') {
                    errors.push(`qaKnowledge[${index}]: priority is required and must be a string`);
                }
            });
        }

        // successExamples の検証
        if (!config.successExamples || !Array.isArray(config.successExamples)) {
            errors.push('successExamples must be an array');
        } else {
            if (config.successExamples.length === 0) {
                warnings.push('successExamples array is empty');
            }
            
            config.successExamples.forEach((example, index) => {
                if (!example.review || typeof example.review !== 'string') {
                    errors.push(`successExamples[${index}]: review is required and must be a string`);
                }
                if (!example.age || typeof example.age !== 'string') {
                    errors.push(`successExamples[${index}]: age is required and must be a string`);
                }
                if (!example.gender || typeof example.gender !== 'string') {
                    errors.push(`successExamples[${index}]: gender is required and must be a string`);
                }
                if (!example.companion || typeof example.companion !== 'string') {
                    errors.push(`successExamples[${index}]: companion is required and must be a string`);
                }
            });
        }

        // データ整合性チェック
        if (config.basicRules && config.humanPatterns) {
            const requiredCategories = ['required_elements', 'recommendation_phrases'];
            const allCategories = config.basicRules.map(rule => rule.category);
            const foundCategories = allCategories.filter((category, index) => allCategories.indexOf(category) === index);
            
            requiredCategories.forEach(category => {
                if (!foundCategories.includes(category)) {
                    warnings.push(`Missing recommended category in basicRules: ${category}`);
                }
            });
        }

    } catch (error) {
        errors.push(`CSV data validation error: ${error instanceof Error ? error.message : 'Unknown error'}`);
    }

    return {
        isValid: errors.length === 0,
        errors,
        warnings: warnings.length > 0 ? warnings : undefined
    };
}<|MERGE_RESOLUTION|>--- conflicted
+++ resolved
@@ -13,10 +13,6 @@
  * - 統一されたZodスキーマの使用
  */
 
-<<<<<<< HEAD
-import { ReviewRequest, GenerationParameters, CSVConfig, UploadedFile, BatchGenerationRequest } from '../types/review';
-import { CSVConfig as CSVDataConfig } from '../types/csv';
-=======
 import { 
   ReviewRequestSchema, 
   GenerationParametersSchema, 
@@ -32,7 +28,6 @@
   type BatchGenerationRequest 
 } from '../schemas/validation';
 import { CSVConfig as CSVDataConfig, BasicRule, HumanPattern, QAKnowledge, SuccessExample } from '../types/csv';
->>>>>>> ec094fb6
 
 /**
  * バリデーション結果型
@@ -112,9 +107,6 @@
 }
 
 /**
-<<<<<<< HEAD
- * CSV 設定のバリデーション
-=======
  * CSV データ設定のバリデーション（Zodスキーマ使用）
  */
 export function validateCSVDataConfig(config: unknown): ValidationResult {
@@ -153,7 +145,6 @@
 
 /**
  * CSV 設定のバリデーション（Zodスキーマ使用）
->>>>>>> ec094fb6
  */
 export function validateCSVFileConfig(config: unknown): ValidationResult {
     const result = ValidationHelper.validate(CSVFileConfigSchema, config);
@@ -345,136 +336,4 @@
         errors: allErrors,
         warnings: allWarnings.length > 0 ? allWarnings : undefined
     };
-}
-
-/**
- * CSV データ設定のバリデーション（csv.ts型定義用）
- * 実際のCSVデータ構造（basicRules, humanPatterns, qaKnowledge, successExamples）をバリデーション
- */
-export function validateCSVDataConfig(config: CSVDataConfig): ValidationResult {
-    const errors: string[] = [];
-    const warnings: string[] = [];
-
-    try {
-        // basicRules の検証
-        if (!config.basicRules || !Array.isArray(config.basicRules)) {
-            errors.push('basicRules must be an array');
-        } else {
-            if (config.basicRules.length === 0) {
-                warnings.push('basicRules array is empty');
-            }
-            
-            config.basicRules.forEach((rule, index) => {
-                if (!rule.category || typeof rule.category !== 'string') {
-                    errors.push(`basicRules[${index}]: category is required and must be a string`);
-                }
-                if (!rule.type || typeof rule.type !== 'string') {
-                    errors.push(`basicRules[${index}]: type is required and must be a string`);
-                }
-                if (!rule.content || typeof rule.content !== 'string') {
-                    errors.push(`basicRules[${index}]: content is required and must be a string`);
-                }
-            });
-        }
-
-        // humanPatterns の検証
-        if (!config.humanPatterns || !Array.isArray(config.humanPatterns)) {
-            errors.push('humanPatterns must be an array');
-        } else {
-            if (config.humanPatterns.length === 0) {
-                warnings.push('humanPatterns array is empty');
-            }
-            
-            config.humanPatterns.forEach((pattern, index) => {
-                if (!pattern.age_group || typeof pattern.age_group !== 'string') {
-                    errors.push(`humanPatterns[${index}]: age_group is required and must be a string`);
-                }
-                if (!pattern.personality_type || typeof pattern.personality_type !== 'string') {
-                    errors.push(`humanPatterns[${index}]: personality_type is required and must be a string`);
-                }
-                if (!pattern.vocabulary || typeof pattern.vocabulary !== 'string') {
-                    errors.push(`humanPatterns[${index}]: vocabulary is required and must be a string`);
-                }
-                if (!pattern.exclamation_marks || typeof pattern.exclamation_marks !== 'string') {
-                    errors.push(`humanPatterns[${index}]: exclamation_marks is required and must be a string`);
-                }
-                if (!pattern.characteristics || typeof pattern.characteristics !== 'string') {
-                    errors.push(`humanPatterns[${index}]: characteristics is required and must be a string`);
-                }
-                if (!pattern.example || typeof pattern.example !== 'string') {
-                    errors.push(`humanPatterns[${index}]: example is required and must be a string`);
-                }
-            });
-        }
-
-        // qaKnowledge の検証
-        if (!config.qaKnowledge || !Array.isArray(config.qaKnowledge)) {
-            errors.push('qaKnowledge must be an array');
-        } else {
-            if (config.qaKnowledge.length === 0) {
-                warnings.push('qaKnowledge array is empty');
-            }
-            
-            config.qaKnowledge.forEach((qa, index) => {
-                if (!qa.question || typeof qa.question !== 'string') {
-                    errors.push(`qaKnowledge[${index}]: question is required and must be a string`);
-                }
-                if (!qa.answer || typeof qa.answer !== 'string') {
-                    errors.push(`qaKnowledge[${index}]: answer is required and must be a string`);
-                }
-                if (!qa.category || typeof qa.category !== 'string') {
-                    errors.push(`qaKnowledge[${index}]: category is required and must be a string`);
-                }
-                if (!qa.priority || typeof qa.priority !== 'string') {
-                    errors.push(`qaKnowledge[${index}]: priority is required and must be a string`);
-                }
-            });
-        }
-
-        // successExamples の検証
-        if (!config.successExamples || !Array.isArray(config.successExamples)) {
-            errors.push('successExamples must be an array');
-        } else {
-            if (config.successExamples.length === 0) {
-                warnings.push('successExamples array is empty');
-            }
-            
-            config.successExamples.forEach((example, index) => {
-                if (!example.review || typeof example.review !== 'string') {
-                    errors.push(`successExamples[${index}]: review is required and must be a string`);
-                }
-                if (!example.age || typeof example.age !== 'string') {
-                    errors.push(`successExamples[${index}]: age is required and must be a string`);
-                }
-                if (!example.gender || typeof example.gender !== 'string') {
-                    errors.push(`successExamples[${index}]: gender is required and must be a string`);
-                }
-                if (!example.companion || typeof example.companion !== 'string') {
-                    errors.push(`successExamples[${index}]: companion is required and must be a string`);
-                }
-            });
-        }
-
-        // データ整合性チェック
-        if (config.basicRules && config.humanPatterns) {
-            const requiredCategories = ['required_elements', 'recommendation_phrases'];
-            const allCategories = config.basicRules.map(rule => rule.category);
-            const foundCategories = allCategories.filter((category, index) => allCategories.indexOf(category) === index);
-            
-            requiredCategories.forEach(category => {
-                if (!foundCategories.includes(category)) {
-                    warnings.push(`Missing recommended category in basicRules: ${category}`);
-                }
-            });
-        }
-
-    } catch (error) {
-        errors.push(`CSV data validation error: ${error instanceof Error ? error.message : 'Unknown error'}`);
-    }
-
-    return {
-        isValid: errors.length === 0,
-        errors,
-        warnings: warnings.length > 0 ? warnings : undefined
-    };
 }