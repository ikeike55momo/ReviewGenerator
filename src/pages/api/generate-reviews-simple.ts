--- conflicted
+++ resolved
@@ -15,13 +15,9 @@
   HTTP_STATUS,
   sanitizeInput
 } from '../../utils/api-common';
-<<<<<<< HEAD
-import { validateCSVConfig, validateGenerationParameters } from '../../utils/validators';
-=======
 import { validateCSVDataConfig, validateGenerationParameters } from '../../utils/validators';
 import { ValidationHelper, CSVConfigSchema } from '../../schemas/validation';
 import { getConnectionPool } from '../../config/database-pool';
->>>>>>> ec094fb6
 
 export const config = {
   maxDuration: 300, // 5分
@@ -165,88 +161,33 @@
 const simpleHandler = async (req: NextApiRequest, res: NextApiResponse) => {
   console.log('🔧 シンプル版レビュー生成API呼び出し:', {
     method: req.method,
-    timestamp: new Date().toISOString()
+    timestamp: new Date().toISOString(),
+    userAgent: req.headers['user-agent'],
+    origin: req.headers.origin,
+    environment: process.env.NODE_ENV
   });
 
   try {
-    // 🔍 デバッグ: リクエストボディの詳細ログ
-    console.log('📥 受信したリクエストボディ:', {
-      hasBody: !!req.body,
-      bodyType: typeof req.body,
-      bodyKeys: req.body ? Object.keys(req.body) : [],
-      bodySize: req.body ? JSON.stringify(req.body).length : 0
-    });
-
     // リクエストボディの基本バリデーション
-    console.log('🔍 ステップ1: リクエストボディバリデーション開始');
     const bodyValidation = validateRequestBody(req.body, ['csvConfig', 'reviewCount']);
-    console.log('🔍 ステップ1結果:', {
-      isValid: bodyValidation.isValid,
-      errors: bodyValidation.errors
-    });
-    
     if (!bodyValidation.isValid) {
-      console.error('❌ ステップ1失敗: リクエストボディバリデーションエラー');
       return sendResponse(res, HTTP_STATUS.BAD_REQUEST,
         createErrorResponse('VALIDATION_ERROR', 'Invalid request body', bodyValidation.errors)
       );
     }
 
     // 入力をサニタイズ
-    console.log('🔍 ステップ2: 入力サニタイズ開始');
     const sanitizedBody = sanitizeInput(req.body);
-<<<<<<< HEAD
-    const { csvConfig, reviewCount, customPrompt }: GenerateReviewsRequest = sanitizedBody;
-    console.log('🔍 ステップ2結果:', {
-      hasCsvConfig: !!csvConfig,
-      csvConfigType: typeof csvConfig,
-      csvConfigKeys: csvConfig ? Object.keys(csvConfig) : [],
-      reviewCount,
-      hasCustomPrompt: !!customPrompt
-    });
-=======
     const { csvConfig, reviewCount, customPrompt }: GenerateReviewsRequest = sanitizedBody as GenerateReviewsRequest;
->>>>>>> ec094fb6
 
     // パラメータのパースとバリデーション
-    console.log('🔍 ステップ3: パラメータバリデーション開始');
     const paramValidation = parseAndValidateParams({ body: { reviewCount } } as NextApiRequest);
-    console.log('🔍 ステップ3結果:', {
-      errors: paramValidation.errors,
-      parsedReviewCount: paramValidation.reviewCount
-    });
-    
     if (paramValidation.errors.length > 0) {
-      console.error('❌ ステップ3失敗: パラメータバリデーションエラー');
       return sendResponse(res, HTTP_STATUS.BAD_REQUEST,
         createErrorResponse('VALIDATION_ERROR', 'Invalid parameters', paramValidation.errors)
       );
     }
 
-<<<<<<< HEAD
-    // CSV設定の詳細ログ
-    console.log('🔍 ステップ4: CSV設定詳細確認');
-    console.log('📊 CSV設定内容:', {
-      csvConfig: csvConfig ? {
-        hasBasicRules: !!csvConfig.basicRules,
-        basicRulesLength: csvConfig.basicRules?.length || 0,
-        basicRulesType: Array.isArray(csvConfig.basicRules) ? 'array' : typeof csvConfig.basicRules,
-        hasHumanPatterns: !!csvConfig.humanPatterns,
-        humanPatternsLength: csvConfig.humanPatterns?.length || 0,
-        humanPatternsType: Array.isArray(csvConfig.humanPatterns) ? 'array' : typeof csvConfig.humanPatterns,
-        hasQaKnowledge: !!csvConfig.qaKnowledge,
-        qaKnowledgeLength: csvConfig.qaKnowledge?.length || 0,
-        hasSuccessExamples: !!csvConfig.successExamples,
-        successExamplesLength: csvConfig.successExamples?.length || 0,
-        allKeys: Object.keys(csvConfig)
-      } : null
-    });
-
-    // CSV設定のバリデーション（一時的にスキップしてテスト）
-    console.log('🔍 ステップ5: CSV設定バリデーション（一時的にスキップ）');
-    /*
-    const csvValidation = validateCSVConfig(csvConfig as any);
-=======
     // CSV設定の統合バリデーション（Zodスキーマ使用）
     console.log('🔍 CSV設定バリデーション開始（Zodスキーマ使用）:', {
       csvConfigType: typeof csvConfig,
@@ -269,24 +210,21 @@
 
     // レガシーバリデーションも実行（一時的な互換性確保）
     const csvValidation = validateCSVDataConfig(csvConfig);
->>>>>>> ec094fb6
     if (!csvValidation.isValid) {
-      console.error('❌ ステップ5失敗: CSV設定バリデーションエラー');
+      console.error('❌ CSV設定バリデーションエラー:', csvValidation.errors);
       return sendResponse(res, HTTP_STATUS.BAD_REQUEST,
         createErrorResponse('VALIDATION_ERROR', 'Invalid CSV configuration', csvValidation.errors)
       );
     }
-    */
+
+    console.log('✅ CSV設定バリデーション成功');
 
     // シンプル版の制限チェック
-    console.log('🔍 ステップ6: 制限チェック開始');
     if (reviewCount > 30) {
-      console.error('❌ ステップ6失敗: レビュー数制限エラー');
       return sendResponse(res, HTTP_STATUS.BAD_REQUEST,
         createErrorResponse('VALIDATION_ERROR', 'Simple version limited to 30 reviews maximum')
       );
     }
-    console.log('✅ ステップ6成功: 制限チェック通過');
 
     console.log('📊 シンプル版パラメータ確認:', {
       hasCsvConfig: !!csvConfig,
@@ -296,18 +234,16 @@
     });
 
     // 環境変数チェック
-    console.log('🔍 ステップ7: 環境変数チェック開始');
     const anthropicApiKey = process.env.ANTHROPIC_API_KEY;
     if (!anthropicApiKey) {
-      console.error('❌ ステップ7失敗: ANTHROPIC_API_KEY未設定');
       return res.status(500).json({ 
         error: 'ANTHROPIC_API_KEY環境変数が設定されていません'
       });
     }
-    console.log('✅ ステップ7成功: 環境変数チェック完了');
+
+    console.log('✅ シンプル版環境変数チェック完了');
 
     // レビュー生成開始
-    console.log('🔍 ステップ8: レビュー生成開始');
     const generatedReviews: GeneratedReview[] = [];
     
     console.log(`🔧 ${reviewCount}件のシンプル版レビュー生成開始`);
